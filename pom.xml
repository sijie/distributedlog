--- conflicted
+++ resolved
@@ -250,21 +250,7 @@
             <exclude>**/*.ipr</exclude>
             <!-- SVN -->
             <exclude>**/.svn/**/*</exclude>
-<<<<<<< HEAD
             <!-- Maven -->
-=======
-            <exclude>ChangeLog</exclude>
-            <exclude>**/README.md</exclude>
-            <exclude>**/apidocs/*</exclude>
-            <exclude>GROUPS</exclude>
-            <exclude>OWNERS</exclude>
-            <exclude>CONFIG.ini</exclude>
-            <exclude>**/**.md</exclude>
-            <exclude>**/**.iml</exclude>
-            <exclude>scripts/dev/reviewers</exclude>
-            <exclude>**/dependency-reduced-pom.xml</exclude>
-            <exclude>**/org/apache/distributedlog/thrift/*</exclude>
->>>>>>> 02058d66
             <exclude>.repository/**</exclude>
           </excludes>
         </configuration>
