--- conflicted
+++ resolved
@@ -258,11 +258,7 @@
             try {
                 return new EpollEventLoopGroup(numThreads, threadFactory);
             } catch (Throwable t) {
-<<<<<<< HEAD
-                LOG.warn("Could not use Netty Epoll event loop for bookie server: {}", t.getMessage());
-=======
                 LOG.warn("Could not use Netty Epoll event loop for bookie server:", t);
->>>>>>> 09be3fcc
                 return new NioEventLoopGroup(numThreads, threadFactory);
             }
         } else {
